--- conflicted
+++ resolved
@@ -31,16 +31,8 @@
 		app := platform.PluginMap[strings.ToLower(plugin)]
 
 		opts := platform.AppOptions{
-<<<<<<< HEAD
 			Name:     activeApp,
-			Client:   appClient,
 			SkipYAML: skipYAML,
-=======
-			Name:        activeApp,
-			Environment: activeDeploy,
-			SkipYAML:    skipYAML,
-			CFG:         cfg,
->>>>>>> 4e205e02
 		}
 		app.Init(opts)
 
