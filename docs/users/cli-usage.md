<h1>Using the ddev command line interface (CLI)</h1>

Type `ddev` or `ddev -h`in a terminal windows to see the available ddev commands. There are commands to configure a project, start, stop, remove, describe, etc. Each command also has help. For example, `ddev describe -h`.


## Quickstart Guides

These are quickstart instructions for WordPress, Drupal 7, Drupal 8, TYPO3, and Backdrop.

**Prerequisites:** Before you start, follow the [installation instructions](../index.md#installation). Make sure to [check the system requirements](../index.md#system-requirements), you will need *docker* and *docker-compose* to use ddev.

### WordPress Quickstart
To get started using ddev with a WordPress project, clone the project's repository and checkout its directory.

```
git clone https://github.com/example-user/example-wordpress-site
cd example-wordpress-site
```

From here we can start setting up ddev. Inside your project's working directory, enter the command:

```
ddev config
```

_Note: ddev config will prompt you for a project name, docroot, and project type._

After `ddev config`, you're ready to start running your project. Run ddev using:

```
ddev start
```

When `ddev start` runs, it outputs status messages to indicate the project environment is starting. When the startup is complete, ddev outputs a message like the one below with a link to access your project in a browser.

```
Successfully started example-wordpress-site
Your project can be reached at: http://example-wordpress-site.ddev.local and https://example-wordpress-site.ddev.local
```

Quickstart instructions regarding database imports can be found under [Database Imports](#database-imports).

### Drupal 6/7 Quickstart

Beginning to use ddev with a Drupal 6 or 7 project is as simple as cloning the project's repository and checking out its directory.

```
git clone https://github.com/user/my-drupal-site
cd my-drupal-site
```

Now to start working with ddev. In your project's working directory, enter the following command:

```
ddev config
```

_Note: ddev config will prompt you for a project name, docroot, and project type._

After `ddev config`, you're ready to start running your project. Run ddev using:

```
ddev start
```

When `ddev start` runs, it outputs status messages to indicate the project environment is starting. When the startup is complete, ddev outputs a message like the one below with a link to access your project in a browser.

```
Successfully started my-drupal7-site
Your project can be reached at: http://my-drupal7-site.ddev.local
```

Quickstart instructions for database imports can be found under [Database Imports](#database-imports).

### Drupal 8 Quickstart

Get started with Drupal 8 projects on ddev either by cloning a git repository or using a new or existing composer project.

**Git Clone Example**

```
git clone https://github.com/example-user/my-drupal8-site
cd my-drupal8-site
```

**Composer Setup Example**

```
composer create-project drupal-composer/drupal-project:8.x-dev my-drupal8-site --stability dev --no-interaction
cd my-drupal8-site
```

_Find more information [on composer and how to use it](https://github.com/drupal-composer/drupal-project)._

The next step is to configure ddev. In your project's working directory, enter the following command:

```
ddev config
```

_Note: ddev config will prompt you for a project name, docroot, and project type._

After `ddev config`, you're ready to start running your project. Run ddev using:

```
ddev start
```

When `ddev start` runs, it outputs status messages to indicate the project environment is starting. When the startup is complete, ddev outputs a message like the one below with a link to access your project in a browser.

```
Successfully started my-drupal8-site
Your project can be reached at: http://my-drupal8-site.ddev.local
```

### TYPO3 Quickstart

To get started using ddev with a TYPO3 project, clone the project's repository and checkout its directory.

```
git clone https://github.com/example-user/example-typo3-site
cd example-typo3-site
```

If necessary, run build steps that you may require, like `composer install` in the correct directory.

From here we can start setting up ddev. In your project's working directory, enter the command:

```
ddev config
```

_Note: ddev config will prompt you for a project name, docroot, and project type._

<<<<<<< HEAD
After `ddev config`, you're ready to start running your project. Run ddev using:
=======
* The project name will be part of the URL, so make sure to avoid whitespace, underscores and special characters to avoid problems down the road.
* After the command runs through, prepare to edit the generated config.yaml file:
** Review the PHP version. Available options: 5.6, 7.0, 7.1, and 7.2.
** Review the ports the system wants to use. If you run a local stack already, you will need to adjust here, or shut down your local stack. See [additional troubleshooting information here](https://ddev.readthedocs.io/en/latest/users/troubleshooting/#unable-listen).

After you've run `ddev config`, you're ready to start running your project. To start running ddev, simply enter:
>>>>>>> 1f8c2cb7

```
ddev start
```

When `ddev start` runs, it outputs status messages to indicate the project environment is starting. When the startup is complete, ddev outputs a message like the one below with a link to access your project in a browser.

```
Successfully started example-typo3-site
Your application can be reached at: http://example-typo3-site.ddev.local
```

For those wanting/needing to connect to the database within the database container directly, please see the [developer tools page](https://ddev.readthedocs.io/en/latest/users/developer-tools/#using-development-tools-on-the-host-machine).

### Backdrop Quickstart

To get started with Backdrop, clone the project repository and navigate to the project directory.

```
git clone https://github.com/example-user/example-backdrop-site
cd example-backdrop-site
```

To set up ddev for your project, enter the command:

```
ddev config
```

_Note: ddev config will prompt you for a project name, docroot, and project type._

After `ddev config`, you're ready to start running your project. Run ddev using:

```
ddev start
```

When `ddev start` runs, it outputs status messages to indicate the project environment is starting. When the startup is complete, ddev outputs a message like the one below with a link to access your project in a browser.

```
Successfully started example-backdrop-site
Your application can be reached at: http://example-backdrop-site.ddev.local
```

### Database Imports

**Important:** Before importing any databases for your project, please remove its' wp-config.php if using WordPress - or settings.php file in the case of Drupal 7/8, if present.

_ddev will create a wp_config.php or settings.php file automatically if one does not exist. If you already have one you'll need to set the database credentials (user=db, password=db, host=db, database=db)._

Import a database with just one command; We offer support for several file formats, including: **.sql, sql.gz, tar, tar.gz, and zip**.

Here's an example of a database import using ddev:

```
ddev import-db --src=dumpfile.sql.gz
```

<<<<<<< HEAD
For in-depth application monitoring, use the command `ddev describe` to see details about the status of your ddev app.
=======
For in-depth application monitoring, use the `ddev describe` command to see details about the status of your ddev project.
>>>>>>> 1f8c2cb7

**Note for Backdrop users:** In addition to importing a Backdrop database, you will need to extract a copy of your Backdrop project's configuration into the local `active` directory. The location for this directory can vary depending on the contents of your Backdrop `settings.php` file, but the default location is `[docroot]/files/config_[random letters and numbers]/active`. Please refer to the Backdrop documentation for more information on [moving your Backdrop site](https://backdropcms.org/user-guide/moving-backdrop-site) into the `ddev` environment.

## Getting Started

Check out the git repository for the project you want to work on. `cd` into the directory and run `ddev config` and follow the prompts.

```
$ cd ~/Projects
$ composer create-project drupal-composer/drupal-project:8.x-dev drupal8 --stability dev --no-interaction
$ cd drupal8
$ ddev config
Creating a new ddev project config in the current directory (/Users/username/Projects/drupal8)
Once completed, your configuration will be written to /Users/username/Projects/drupal8/.ddev/config.yaml


Project name (drupal8):

The docroot is the directory from which your site is served. This is a relative path from your project root (/Users/username/Projects/drupal8)
You may leave this value blank if your site files are in the application root
Docroot Location: web
Found a drupal8 codebase at /Users/username/Projects/drupal8/web
```

Configuration files have now been created for your project. (Take a look at the file on the project's .ddev/ddev.yaml file).

Now that the configuration has been created, you can start your project with `ddev start` (still from within the project working directory):

```
$ ddev start

Starting environment for drupal8...
Creating local-drupal8-db
Creating local-drupal8-web
Waiting for the environment to become ready. This may take a couple of minutes...
Successfully started drupal8
Your project can be reached at: http://drupal8.ddev.local
```

And you can now visit your working project. Enjoy!

## Listing project information

To see a list of your current projects you can use `ddev list`.

```
➜  ddev list
NAME     TYPE     LOCATION             URL(s)                      STATUS
drupal8  drupal8  ~/workspace/drupal8  http://drupal8.ddev.local   running
                                       https://drupal8.ddev.local
```

You can also see more detailed information about a project by running `ddev describe` from its working directory. You can also run `ddev describe [project-name]` from any location to see the detailed information for a running project.

```
NAME     TYPE     LOCATION             URL(s)                      STATUS
drupal8  drupal8  ~/workspace/drupal8  http://drupal8.ddev.local   running
                                       https://drupal8.ddev.local

Project Information
-----------------
PHP version:	7.0

MySQL Credentials
-----------------
Username:     	db
Password:     	db
Database name:	db
Host:         	db
Port:         	3306
To connect to mysql from your host machine, use port 32768 on 127.0.0.1.
For example: mysql --host=127.0.0.1 --port=32768 --user=db --password=db --database=db

Other Services
--------------
MailHog:   	http://drupal8.ddev.local:8025
phpMyAdmin:	http://drupal8.ddev.local:8036

DDEV ROUTER STATUS: healthy
```

## Importing assets for an existing project

An important aspect of local web development is the ability to have a precise recreation of the project you are working on locally, including up-to-date database contents and static assets such as uploaded images and files. ddev provides functionality to help with importing assets to your local environment with two commands.

### Importing a database

The `ddev import-db` command is provided for importing the MySQL database for a project. Running this command will provide a prompt for you to specify the location of your database import.

```
➜  ddev import-db
Provide the path to the database you wish to import.
Import path:
~/Downloads/db.sql
Importing database...
Generating settings.php file for database connection.
Successfully imported database for drupal8
```

A database connection file will be generated for your project if one does not exist (`settings.php` for Drupal, `wp-config.php` for WordPress). If you have already created a connection file, you will need to ensure your connection credentials match the ones provided in `ddev describe`.

<h4>Supported file types</h4>

Database import supports the following file types:

- Raw SQL Dump (.sql)
- Gzipped SQL Dump (.sql.gz)
- (Gzipped) Tarball Archive (.tar, .tar.gz, .tgz)
- Zip Archive (.zip)

If a Tarball Archive or Zip Archive is provided for the import, you will be provided an additional prompt, allowing you to specify a path within the archive to use for the import asset. The specified path should provide a Raw SQL Dump (.sql). In the following example, the database we want to import is named data.sql and resides at the top-level of the archive:

```
➜  ddev import-db
Provide the path to the database you wish to import.
Import path:
~/Downloads/site-backup.tar.gz
You provided an archive. Do you want to extract from a specific path in your archive? You may leave this blank if you wish to use the full archive contents
Archive extraction path:
data.sql
Importing database...
A settings file already exists for your application, so ddev did not generate one.
Run 'ddev describe' to find the database credentials for this application.
Successfully imported database for drupal8
```

<h4>Non-interactive usage</h4>## Stopping a project
If you want to use import-db without answering prompts, you can use the `--src` flag to provide the path to the import asset. If you are importing an archive, and wish to specify the path within the archive to extract, you can use the `--extract-path` flag in conjunction with the `--src` flag. Example:

`ddev import-db --src=/tmp/mydb.sql.gz`

### Importing static file assets

To import static file assets for a project, such as uploaded images and documents, use the command `ddev import-files`. This command will prompt you to specify the location of your asset import. Next it will import the assets into the default public upload directory of the platform for the project. For Drupal projects, this is the "sites/default/files" directory. For WordPress projects, this is the "wp-content/uploads" directory.

```
➜  ddev import-files
Provide the path to the directory or archive you wish to import. Please note, if the destination directory exists, it will be replaced with the import assets specified here.
Import path:
~/Downloads/files.tar.gz
Successfully imported files for drupal8
```

<h4>Supported file types</h4>

Static asset import supports the following file types:

- A directory containing static assets
- (Gzipped) Tarball Archive (.tar, .tar.gz, .tgz)
- Zip Archive (.zip)

If a Tarball Archive or Zip Archive is provided for the import, you will be provided an additional prompt, allowing you to specify a path within the archive to use for the import asset. In the following example, the assets we want to import reside at "web/sites/default/files":

```
➜  ddev import-files
Provide the path to the directory or archive you wish to import. Please note, if the destination directory exists, it will be replaced with the import assets specified here.
Import path:
~/Downloads/site-backup.tar.gz
You provided an archive. Do you want to extract from a specific path in your archive? You may leave this blank if you wish to use the full archive contents
Archive extraction path:
web/sites/default/files
Successfully imported files for drupal8
```

<h4>Non-interactive usage</h4>
If you want to use import-files without answering prompts, you can use the `--src` flag to provide the path to the import asset. If you are importing an archive, and wish to specify the path within the archive to extract, you can use the `--extract-path` flag in conjunction with the `--src` flag. Example:

`ddev import-files --src=/tmp/files.tgz`

## Interacting with your project
ddev provides several commands to facilitate interacting with your project in the development environment. These commands can be run within the working directory of your project while the project is running in ddev.

### Executing Commands in Containers
The `ddev exec` command allows you to run shell commands in the container for a ddev service. By default, commands are executed on the web service container, in the docroot path of your project. This allows you to use [the developer tools included in the web container](developer-tools.md). For example, to run the Drush CLI in the web container, you would run `ddev exec drush status`.

To run a shell command in the container for a different service, use the `--service` flag at the beginning of your exec command to specify the service the command should be run against. For example, to run the mysql client in the database, container, you would run `ddev exec --service db mysql`.

Commands can also be executed using the shorter `ddev . <cmd>` alias.

### SSH Into Containers
The `ddev ssh` command will open an interactive bash shell session to the container for a ddev service. The web service is connected to by default. The session can be ended by typing `exit`. To connect to another service, use the `--service` flag to specify the service you want to connect to. For example, to connect to the database container, you would run `ddev ssh --service db`.

### Log Access

The `ddev logs` command allows you to easily retrieve error logs from the web server. To follow the web server error log (watch the lines in real time), run `ddev logs -f`. When you are done, press CTRL+C to exit from the log trail.

To manually review additional log files use the `ddev ssh` command. The web server stores access logs at `/var/log/nginx/access.log`, and PHP-FPM logs at `/var/log/php7.0-fpm.log`.

## Removing a project

To remove a project's containers run `ddev remove` in the working directory of the project. To remove any running project's containers, providing the project name as an argument, e.g. `ddev remove <projectname>`.

`ddev remove` is *not* destructive. It removes the docker containers but does not remove the database for the project. This allows you to have many configured projects with databases loaded without wasting docker containers on unused projects. `ddev remove` does not affect the project code base and files.

To remove the imported database for a project, use the flag `--remove-data`, as in `ddev remove --remove-data`. This command will destroy both the containers and the imported database contents.

## ddev Command Auto-Completion

Bash auto-completion is available for ddev. Bash auto-completion is included in the homebrew install on macOS. For other platforms, download the [latest ddev release](https://github.com/drud/ddev/releases) tarball and locate the ddev_bash_completions.sh inside it. This can be installed wherever your bash_completions.d is. For example, `cp ddev_bash_completions.sh /etc/bash_completion.d/ddev`.<|MERGE_RESOLUTION|>--- conflicted
+++ resolved
@@ -132,16 +132,12 @@
 
 _Note: ddev config will prompt you for a project name, docroot, and project type._
 
-<<<<<<< HEAD
-After `ddev config`, you're ready to start running your project. Run ddev using:
-=======
 * The project name will be part of the URL, so make sure to avoid whitespace, underscores and special characters to avoid problems down the road.
 * After the command runs through, prepare to edit the generated config.yaml file:
 ** Review the PHP version. Available options: 5.6, 7.0, 7.1, and 7.2.
 ** Review the ports the system wants to use. If you run a local stack already, you will need to adjust here, or shut down your local stack. See [additional troubleshooting information here](https://ddev.readthedocs.io/en/latest/users/troubleshooting/#unable-listen).
 
 After you've run `ddev config`, you're ready to start running your project. To start running ddev, simply enter:
->>>>>>> 1f8c2cb7
 
 ```
 ddev start
@@ -200,11 +196,7 @@
 ddev import-db --src=dumpfile.sql.gz
 ```
 
-<<<<<<< HEAD
 For in-depth application monitoring, use the command `ddev describe` to see details about the status of your ddev app.
-=======
-For in-depth application monitoring, use the `ddev describe` command to see details about the status of your ddev project.
->>>>>>> 1f8c2cb7
 
 **Note for Backdrop users:** In addition to importing a Backdrop database, you will need to extract a copy of your Backdrop project's configuration into the local `active` directory. The location for this directory can vary depending on the contents of your Backdrop `settings.php` file, but the default location is `[docroot]/files/config_[random letters and numbers]/active`. Please refer to the Backdrop documentation for more information on [moving your Backdrop site](https://backdropcms.org/user-guide/moving-backdrop-site) into the `ddev` environment.
 
