--- conflicted
+++ resolved
@@ -14,17 +14,12 @@
 
 There are several ways to back off DDEV’s CMS settings management:
 
-<<<<<<< HEAD
 1. **Take control of files by removing the `#ddev-generated` comment.**<br>
-=======
-1. **Take control of files by removing the `#ddev-generated` comment.**
->>>>>>> c15b89b9
 DDEV will automatically update any it’s added containing a `#ddev-generated` comment. This means you don’t need to touch that file, but also that any changes you make will be overwritten. As soon as you remove the comment, DDEV will ignore that file and leave you fully in control over it. (Don’t forget to check it into version control!)
 
     !!!tip "Reversing the change"
         If you change your mind and want DDEV to take over the file again, delete it and run [`ddev start`](../usage/commands.md#start). DDEV will recreate its own version, which you may want to remove from your Git project.
 
-<<<<<<< HEAD
 2. **Disable settings management.**<br>
 You can tell DDEV to use a specific project type without creating settings files by either setting [`disable_settings_management`](../configuration/config.md#disable_settings_management) to `true` or running [`ddev config --disable-settings-management`](../configuration/config.md#type).
 
@@ -32,15 +27,6 @@
 If you don’t want DDEV’s CMS-specific settings, you can switch your project to the generic `php` type by editing [`type: php`](../configuration/config.md#type) in the project’s settings or running [`ddev config --project-type=php`](../usage/commands.md#config). DDEV will no longer create or tweak any settings files. You’ll lose any perks from the nginx configuration for the CMS, but you can always customize [nginx settings](../extend/customization-extendibility.md#custom-nginx-configuration) or [Apache settings](../extend/customization-extendibility.md#custom-apache-configuration) separately.
 
 4. **Un-set the `$IS_DDEV_PROJECT` environment variable.**<br>
-=======
-2. **Disable settings management.**
-You can tell DDEV to use a specific project type without creating settings files by either setting [`disable_settings_management`](../configuration/config.md#disable_settings_management) to `true` or running [`ddev config --disable-settings-management`](../configuration/config.md#type).
-
-3. **Switch to the generic PHP project type.**
-If you don’t want DDEV’s CMS-specific settings, you can switch your project to the generic `php` type by editing [`type: php`](../configuration/config.md#type) in the project’s settings or running [`ddev config --project-type=php`](../usage/commands.md#config). DDEV will no longer create or tweak any settings files. You’ll lose any perks from the nginx configuration for the CMS, but you can always customize [nginx settings](../extend/customization-extendibility.md#custom-nginx-configuration) or [Apache settings](../extend/customization-extendibility.md#custom-apache-configuration) separately.
-
-4. **Un-set the `$IS_DDEV_PROJECT` environment variable.**
->>>>>>> c15b89b9
 This environment variable is set `true` by default in DDEV’s environment, and can be used to fence off DDEV-specific behavior. When it’s empty, the important parts of `settings.ddev.php` and `AdditionalSettings.php` (for TYPO3) are not executed. This means that DDEV’s `settings.ddev.php` won’t be invoked if it somehow ends up in a production environment or in a non-DDEV local development environment.
 
 !!!tip "Ignore `.ddev/.gitignore`"
@@ -75,16 +61,16 @@
 
         ```php
         /**
-        * DDEV environments will have $databases (and other settings) set
-        * by an auto-generated file. Make alterations here for this site
-        * in a multisite environment.
-        */
+         * DDEV environments will have $databases (and other settings) set
+         * by an auto-generated file. Make alterations here for this site
+         * in a multisite environment.
+         */
         elseif (getenv('IS_DDEV_PROJECT') == 'true') {
-        /**
-            * Alter database settings and credentials for DDEV environment.
-            * Includes loading the DDEV-generated `default/settings.ddev.php`.
-            */
-        include $app_root . '/' . $site_path . '/settings.databases.ddev.inc';
+          /**
+           * Alter database settings and credentials for DDEV environment.
+           * Includes loading the DDEV-generated `default/settings.ddev.php`.
+           */
+          include $app_root . '/' . $site_path . '/settings.databases.ddev.inc';
         }
         ```
 
@@ -92,20 +78,14 @@
 
         ```php
         /**
-        * Fetch DDEV-generated database credentials and other settings.
-        */
+         * Fetch DDEV-generated database credentials and other settings.
+         */
         require $app_root . '/sites/default/settings.ddev.php';
 
-        /*
-<<<<<<< HEAD
+        /**
          * Alter default database for this site. `settings.ddev.php` will have
          * “reset” this to 'db'.
          */
-=======
-        * Alter default database for this site. `settings.ddev.php` will have
-        * “reset” this to 'db'.
-        */
->>>>>>> c15b89b9
         $databases['default']['default']['database'] = 'site_name';
         ```
 
@@ -113,10 +93,10 @@
 
         ```yaml
         web_environment:
-        # Make DDEV Drush shell PIDs last for entire life of the container
-        # so `ddev drush site:set @alias` persists for all Drush connections.
-        # https://chrisfromredfin.dev/posts/drush-use-ddev/
-        - DRUSH_SHELL_PID=PERMANENT
+          # Make DDEV Drush shell PIDs last for entire life of the container
+          # so `ddev drush site:set @alias` persists for all Drush connections.
+          # https://chrisfromredfin.dev/posts/drush-use-ddev/
+          - DRUSH_SHELL_PID=PERMANENT
         ```
 
 ### TYPO3 Specifics
