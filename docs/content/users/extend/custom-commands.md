--- conflicted
+++ resolved
@@ -65,43 +65,25 @@
 
 A number of environment variables are provided to these command scripts. These are generally supported, but please avoid using undocumented environment variables. Useful variables for host scripts are:
 
-<<<<<<< HEAD
-* `DDEV_APPROOT`: file system location of the project on the host
-* `DDEV_DATABASE`: database in use, in format `type:version` (example: `mariadb:10.5`)
-* `DDEV_DOCROOT`: relative path from approot to docroot
-* `DDEV_GID`: The GID the web container runs as.
-* `DDEV_HOSTNAME`: comma-separated list of FQDN hostnames
-* `DDEV_HOST_DB_PORT`: localhost port of the database server
-* `DDEV_HOST_HTTPS_PORT`: localhost port for HTTPS on web server
-* `DDEV_HOST_MAILHOG_PORT`: localhost port for MailHog
-* `DDEV_HOST_WEBSERVER_PORT`: localhost port of the web server
-=======
 * `DDEV_APPROOT`: File system location of the project on the host
 * `DDEV_DATABASE`: Database in use, in format `type:version` (example: `mariadb:10.5`)
 * `DDEV_DOCROOT`: Relative path from approot to docroot
+* `DDEV_GID`: The GID the web container runs as.
 * `DDEV_HOSTNAME`: Comma-separated list of FQDN hostnames
 * `DDEV_HOST_DB_PORT`: Localhost port of the database server
 * `DDEV_HOST_HTTPS_PORT`: Localhost port for HTTPS on web server
 * `DDEV_HOST_MAILHOG_PORT`: Localhost port for MailHog
 * `DDEV_HOST_WEBSERVER_PORT`: Localhost port of the web server
->>>>>>> 66833de3
 * `DDEV_MUTAGEN_ENABLED`: `true` if Mutagen is enabled
 * `DDEV_PHP_VERSION`: Current PHP version
 * `DDEV_PRIMARY_URL`: Primary project URL
 * `DDEV_PROJECT`: Project name, like `d8composer`
 * `DDEV_PROJECT_TYPE`: `drupal8`, `typo3`, `backdrop`, `wordpress`, etc.
-<<<<<<< HEAD
-* `DDEV_ROUTER_HTTP_PORT`: router port for HTTP
-* `DDEV_ROUTER_HTTPS_PORT`: router port for HTTPS
-* `DDEV_SITENAME`: project name, like `d8composer`
-* `DDEV_TLD`: top-level project domain, like `ddev.site`
-* `DDEV_UID`: The UID the web container runs as.
-=======
 * `DDEV_ROUTER_HTTP_PORT`: Router port for HTTP
 * `DDEV_ROUTER_HTTPS_PORT`: Router port for HTTPS
 * `DDEV_SITENAME`: Project name, like `d8composer`
 * `DDEV_TLD`: Top-level project domain, like `ddev.site`
->>>>>>> 66833de3
+* `DDEV_UID`: The UID the web container runs as.
 * `DDEV_WEBSERVER_TYPE`: `nginx-fpm`, `apache-fpm`, or `nginx-gunicorn`
 * `GOARCH`: Architecture (`arm64`, `amd64`)
 * `GOOS`: Operating system (`windows`, `darwin`, `linux`)
