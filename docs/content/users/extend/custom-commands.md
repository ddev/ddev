# Custom Commands

Custom commands can easily be added to DDEV, to be executed on the host or in containers.

This involves adding a Bash script to the project in `.ddev/commands/host`, a specific container in `.ddev/commands/<containername>`, or globally in `~/.ddev/commands`.

Example commands in `ddev/commands/*/*.example` can be copied, moved, or symlinked.

For example, [.ddev/commands/host/mysqlworkbench.example](https://github.com/ddev/ddev/blob/master/pkg/ddevapp/global_dotddev_assets/commands/host/mysqlworkbench.example) can be used to add a `ddev mysqlworkbench` command. Rename it from `mysqlworkbench.example` to `mysqlworkbench`. If you’re on macOS or Linux (or some configurations of Windows) you can `cd .ddev/commands/host && ln -s mysqlworkbench.example mysqlworkbench`.

The [`ddev mysql`](../usage/commands.md#mysql) runs the `mysql` client inside the `db` container command using this technique. See the [`ddev mysql` command](https://github.com/ddev/ddev/blob/master/pkg/ddevapp/global_dotddev_assets/commands/db/mysql).

## Notes for All Command Types

* The command filename is not what determines the name of the command. That comes from the “Usage” doc line (`## Usage: commandname`).
* To confirm that your custom command is available, run `ddev -h` and look for it in the list.

## Host Commands

To provide host commands, place a Bash script in `.ddev/commands/host`. For example, a PhpStorm launcher to make the `ddev phpstorm` command might go in `.ddev/commands/host/phpstorm` with these contents:

```bash
#!/usr/bin/env bash

## Description: Open PhpStorm with the current project
## Usage: phpstorm
## Example: "ddev phpstorm"

# Example is macOS-specific, but easy to adapt to any OS
open -a PhpStorm.app ${DDEV_APPROOT}
```

## Container Commands

To provide a command which will execute in a container, add a Bash script to `.ddev/commands/<container_name>`, for example, `.ddev/commands/web/mycommand`. The Bash script will be executed inside the named container. For example, see the [several standard DDEV script-based web container commands](https://github.com/ddev/ddev/blob/master/pkg/ddevapp/global_dotddev_assets/commands/web).

You can run commands in custom containers as well as standard DDEV `web` and `db` containers. Use the service name, like `.ddev/commands/solr/<command>`. The only catch with a custom container is that your service must mount `/mnt/ddev_config` like the `web` and `db` containers do; the `volumes` section of `docker-compose.<servicename>.yaml` needs:

```
    volumes:
    - ".:/mnt/ddev_config"
```

For example, to add a `solrtail` command that runs in a Solr service, add `.ddev/commands/solr/solrtail` with:

```bash
#!/bin/bash

## Description: Tail the main solr log
## Usage: solrtail
## Example: ddev solrtail

tail -f /opt/solr/server/logs/solr.log
```

## Global Commands

Global commands work exactly the same as project-level commands, but they need to go in your *global* `.ddev` directory. Your home directory has a `.ddev/commands` in it, where you can add host, web, or db commands.

## Shell Command Examples

There are many examples of [global](https://github.com/ddev/ddev/tree/master/pkg/ddevapp/global_dotddev_assets/commands) and [project-level](https://github.com/ddev/ddev/tree/master/pkg/ddevapp/dotddev_assets/commands) custom/shell commands that ship with DDEV you can adapt for your own use. They can be found in your `~/.ddev/commands/*` directories and in your project’s `.ddev/commands/*` directories. There you’ll see how to provide usage, examples, and how to use arguments provided to the commands. For example, the [`xdebug` command](https://github.com/ddev/ddev/blob/master/pkg/ddevapp/global_dotddev_assets/commands/web/xdebug) shows simple argument processing and the [launch command](https://github.com/ddev/ddev/blob/master/pkg/ddevapp/global_dotddev_assets/commands/host/launch) demonstrates flag processing.

## Environment Variables Provided

A number of environment variables are provided to these command scripts. These are generally supported, but please avoid using undocumented environment variables. Useful variables for host scripts are:

<<<<<<< HEAD
* `DDEV_APPROOT`: File system location of the project on the host
* `DDEV_DATABASE`: Database in use, in format `type:version`, for example `mariadb:10.5`.
* `DDEV_DOCROOT`: Relative path from approot to docroot
* `DDEV_HOSTNAME`: Comma-separated list of FQDN hostnames
* `DDEV_HOST_DB_PORT`: Localhost port of the database server
* `DDEV_HOST_HTTPS_PORT`: Localhost port for https on webserver
* `DDEV_HOST_WEBSERVER_PORT`: Localhost port of the webserver
* `DDEV_PHP_VERSION`: PHP version running
* `DDEV_PRIMARY_URL`: Primary URL for the project
* `DDEV_PROJECT`: Project name, like "d8composer"
* `DDEV_PROJECT_TYPE`: drupal8, typo3, backdrop, wordpress, etc.
* `DDEV_ROUTER_HTTP_PORT`: Router port for http
* `DDEV_ROUTER_HTTPS_PORT`: Router port for https
* `DDEV_SITENAME`: Project name, like "d8composer".
* `DDEV_TLD`: Top-level domain of project, like "ddev.site"
* `DDEV_WEBSERVER_TYPE`: nginx-fpm, apache-fpm`
* `GOARCH`: Architecture: "arm64", "amd64"
* `GOOS`: Operating system: "windows", "darwin", "linux"

Useful variables for container scripts are:

* `DDEV_DOCROOT`: Relative path from approot to docroot
* `DDEV_FILES_DIR`: Directory of user-uploaded files
* `DDEV_HOSTNAME`: Comma-separated list of FQDN hostnames
* `DDEV_PHP_VERSION`: PHP version running
* `DDEV_PRIMARY_URL`: Primary URL for the project
* `DDEV_PROJECT`: Project name, like "d8composer"
* `DDEV_PROJECT_TYPE`: drupal8, typo3, backdrop, wordpress, etc.
* `DDEV_ROUTER_HTTP_PORT`: Router port for http
* `DDEV_ROUTER_HTTPS_PORT`: Router port for https
* `DDEV_SITENAME`: Project name, like "d8composer".
* `DDEV_TLD`: Top-level domain of project, like "ddev.site"
* `DDEV_WEBSERVER_TYPE`: nginx-fpm, apache-fpm
* `IS_DDEV_PROJECT`: If set to "true" it means that php is running under DDEV
=======
* `DDEV_APPROOT`: file system location of the project on the host
* `DDEV_DATABASE`: database in use, in format `type:version` (example: `mariadb:10.5`)
* `DDEV_DOCROOT`: relative path from approot to docroot
* `DDEV_HOSTNAME`: comma-separated list of FQDN hostnames
* `DDEV_HOST_DB_PORT`: localhost port of the database server
* `DDEV_HOST_HTTPS_PORT`: localhost port for HTTPS on web server
* `DDEV_HOST_MAILHOG_PORT`: localhost port for MailHog
* `DDEV_HOST_WEBSERVER_PORT`: localhost port of the web server
* `DDEV_MUTAGEN_ENABLED`: `true` if Mutagen is enabled
* `DDEV_PHP_VERSION`: current PHP version
* `DDEV_PRIMARY_URL`: primary project URL
* `DDEV_PROJECT`: project name, like `d8composer`
* `DDEV_PROJECT_TYPE`: `drupal8`, `typo3`, `backdrop`, `wordpress`, etc.
* `DDEV_ROUTER_HTTP_PORT`: router port for HTTP
* `DDEV_ROUTER_HTTPS_PORT`: router port for HTTPS
* `DDEV_SITENAME`: project name, like `d8composer`
* `DDEV_TLD`: top-level project domain, like `ddev.site`
* `DDEV_WEBSERVER_TYPE`: `nginx-fpm`, `apache-fpm`, or `nginx-gunicorn`
* `GOARCH`: architecture (`arm64`, `amd64`)
* `GOOS`: operating system (`windows`, `darwin`, `linux`)

Useful variables for container scripts are:

* `DDEV_DOCROOT`: relative path from approot to docroot
* `DDEV_FILES_DIR`: directory of user-uploaded files
* `DDEV_HOSTNAME`: comma-separated list of FQDN hostnames
* `DDEV_MUTAGEN_ENABLED`: `true` if Mutagen is enabled
* `DDEV_PHP_VERSION`: current PHP version
* `DDEV_PRIMARY_URL`: primary URL for the project
* `DDEV_PROJECT`: project name, like `d8composer`
* `DDEV_PROJECT_TYPE`: `drupal8`, `typo3`, `backdrop`, `wordpress`, etc.
* `DDEV_ROUTER_HTTP_PORT`: router port for HTTP
* `DDEV_ROUTER_HTTPS_PORT`: router port for HTTPS
* `DDEV_SITENAME`: project name, like `d8composer`
* `DDEV_TLD`: top-level project domain, like `ddev.site`
* `DDEV_WEBSERVER_TYPE`: `nginx-fpm`, `apache-fpm`, or `nginx-gunicorn`
* `IS_DDEV_PROJECT`: if `true`, PHP is running under DDEV
>>>>>>> 23afb146

## Annotations Supported

Custom commands support various annotations in the header for providing additional information to the user.

### “Description” Annotation

`Description` should briefly describe the command in its help message.

Usage: `## Description: <command-description>`

Example: `## Description: my great custom command`

### “Usage” Annotation

`Usage` should explain how to use the command in its help message.

Usage: `## Usage: <command-usage>`

Example: `## Usage: commandname [flags] [args]`

### “Example” Annotation

`Example` should demonstrate how the command might be used. Use `\n` to force a line break.

Usage: `## Example: <command-example>`

Example: `## Example: commandname\ncommandname -h`

### “Flags” Annotation

`Flags` should explain any available flags, including their shorthand when relevant, for the help message. It has to be encoded according the following definition:

If no flags are specified, the command will have its flags parsing disabled. Global flags like `--help` will not work unless the command supports them.

You can still do `ddev help <command>` to see the command's provided usage help.

Usage: `## Flags: <json-definition>`

This is the minimal usage of a flags definition:

Example: `## Flags: [{"Name":"flag","Usage":"sets the flag option"}]`

Output:

```bash
Flags:
  -h, --help          help for ddev
  -f, --flag          sets the flag option
```

Multiple flags are separated by a comma:

Example: `## Flags: [{"Name":"flag1","Shorthand":"f","Usage":"flag1 usage"},{"Name":"flag2","Usage":"flag2 usage"}]`

Output:

```bash
Flags:
  -h, --help          help for ddev
  -f, --flag1         flag1 usage
      --flag2         flag2 usage
```

The following fields can be used for a flag definition:

* `Name`: the name as it appears on command line
* `Shorthand`: one-letter abbreviated flag
* `Usage`: help message
* `Type`: possible values are `bool`, `string`, `int`, `uint` (defaults to `bool`)
* `DefValue`: default value for usage message
* `NoOptDefVal`: default value, if the flag is on the command line without any options
* `Annotations`: used by cobra.Command Bash autocomplete code (see <https://github.com/spf13/cobra/blob/master/bash_completions.md>)

### “ProjectTypes” Annotation

If your command should only be visible for a specific project type, `ProjectTypes` will allow you to define the supported types. This is especially useful for global custom commands. See [Quickstart for many CMSes](../../users/quickstart.md) for more information about the supported project types. Multiple types are separated by a comma.

Usage: `## ProjectTypes: <list-of-project-types>`

Example: `## ProjectTypes: drupal7,drupal8,drupal9,backdrop`

### “OSTypes” Annotation (Host Commands Only)

If your host command should only run on one or more operating systems, add the `OSTypes` annotation. Multiple types are separated by a comma. Valid types are:

* `darwin` for macOS
* `windows` for Windows
* `linux` for Linux

Usage: `## OSTypes: <list-of-os-types>`

Example: `## OSTypes: darwin,linux`

### “HostBinaryExists” Annotation (Host Commands Only)

If your host command should only run if a particular file exists, add the `HostBinaryExists` annotation.

Usage: `## HostBinaryExists: <path/to/file>`

Example: `## HostBinaryExists: /Applications/Sequel ace.app`

### “DBTypes” Annotation

If your command should only be available for a particular database type, add the `DBTypes` annotation. Multiple types are separated by a comma. Valid types the available database types.

Usage: `## DBTypes: <type>`

Example: `## DBTypes: postgres`

### “HostWorkingDir” Annotation (Container Commands Only)

If your container command should run from the directory you are running the command in the host, add the `HostWorkingDir` annotation.

Example: `## HostWorkingDir: true`

### "ExecRaw" Annotation (Container Commands Only)

Use `ExecRaw: true` to pass command arguments directly to the container as-is.

For example, when `ExecRaw` is true, `ddev yarn --help` returns the help for `yarn`, not DDEV's help for the `ddev yarn` command.

We recommend  using this annotation for all container commands. The default behavior is retained to avoid breaking existing commands.

Example: `## ExecRaw: true`

## Known Windows Issues

### Line Endings

If you’re editing a custom command to be run in a container, it must have LF line endings and not traditional Windows CRLF line endings. Remember that a custom command in a container is a script that must execute in a Linux environment.

### Bash

Commands can’t be executed if DDEV can’t find `bash`. If you’re running inside Git Bash in most any terminal, this shouldn’t be an issue, and DDEV should be able to find `git-bash` if it’s in `C:\Program Files\Git\bin` as well. But if neither of those is true, add the directory of `bash.exe` to your `PATH` environment variable.<|MERGE_RESOLUTION|>--- conflicted
+++ resolved
@@ -65,80 +65,43 @@
 
 A number of environment variables are provided to these command scripts. These are generally supported, but please avoid using undocumented environment variables. Useful variables for host scripts are:
 
-<<<<<<< HEAD
 * `DDEV_APPROOT`: File system location of the project on the host
-* `DDEV_DATABASE`: Database in use, in format `type:version`, for example `mariadb:10.5`.
+* `DDEV_DATABASE`: Database in use, in format `type:version` (example: `mariadb:10.5`)
 * `DDEV_DOCROOT`: Relative path from approot to docroot
 * `DDEV_HOSTNAME`: Comma-separated list of FQDN hostnames
 * `DDEV_HOST_DB_PORT`: Localhost port of the database server
-* `DDEV_HOST_HTTPS_PORT`: Localhost port for https on webserver
-* `DDEV_HOST_WEBSERVER_PORT`: Localhost port of the webserver
-* `DDEV_PHP_VERSION`: PHP version running
-* `DDEV_PRIMARY_URL`: Primary URL for the project
-* `DDEV_PROJECT`: Project name, like "d8composer"
-* `DDEV_PROJECT_TYPE`: drupal8, typo3, backdrop, wordpress, etc.
-* `DDEV_ROUTER_HTTP_PORT`: Router port for http
-* `DDEV_ROUTER_HTTPS_PORT`: Router port for https
-* `DDEV_SITENAME`: Project name, like "d8composer".
-* `DDEV_TLD`: Top-level domain of project, like "ddev.site"
-* `DDEV_WEBSERVER_TYPE`: nginx-fpm, apache-fpm`
-* `GOARCH`: Architecture: "arm64", "amd64"
-* `GOOS`: Operating system: "windows", "darwin", "linux"
+* `DDEV_HOST_HTTPS_PORT`: Localhost port for HTTPS on web server
+* `DDEV_HOST_MAILHOG_PORT`: Localhost port for MailHog
+* `DDEV_HOST_WEBSERVER_PORT`: Localhost port of the web server
+* `DDEV_MUTAGEN_ENABLED`: `true` if Mutagen is enabled
+* `DDEV_PHP_VERSION`: Current PHP version
+* `DDEV_PRIMARY_URL`: Primary project URL
+* `DDEV_PROJECT`: Project name, like `d8composer`
+* `DDEV_PROJECT_TYPE`: `drupal8`, `typo3`, `backdrop`, `wordpress`, etc.
+* `DDEV_ROUTER_HTTP_PORT`: Router port for HTTP
+* `DDEV_ROUTER_HTTPS_PORT`: Router port for HTTPS
+* `DDEV_SITENAME`: Project name, like `d8composer`
+* `DDEV_TLD`: Top-level project domain, like `ddev.site`
+* `DDEV_WEBSERVER_TYPE`: `nginx-fpm`, `apache-fpm`, or `nginx-gunicorn`
+* `GOARCH`: Architecture (`arm64`, `amd64`)
+* `GOOS`: Operating system (`windows`, `darwin`, `linux`)
 
 Useful variables for container scripts are:
 
 * `DDEV_DOCROOT`: Relative path from approot to docroot
 * `DDEV_FILES_DIR`: Directory of user-uploaded files
 * `DDEV_HOSTNAME`: Comma-separated list of FQDN hostnames
-* `DDEV_PHP_VERSION`: PHP version running
+* `DDEV_MUTAGEN_ENABLED`: `true` if Mutagen is enabled
+* `DDEV_PHP_VERSION`: Current PHP version
 * `DDEV_PRIMARY_URL`: Primary URL for the project
-* `DDEV_PROJECT`: Project name, like "d8composer"
-* `DDEV_PROJECT_TYPE`: drupal8, typo3, backdrop, wordpress, etc.
-* `DDEV_ROUTER_HTTP_PORT`: Router port for http
-* `DDEV_ROUTER_HTTPS_PORT`: Router port for https
-* `DDEV_SITENAME`: Project name, like "d8composer".
-* `DDEV_TLD`: Top-level domain of project, like "ddev.site"
-* `DDEV_WEBSERVER_TYPE`: nginx-fpm, apache-fpm
-* `IS_DDEV_PROJECT`: If set to "true" it means that php is running under DDEV
-=======
-* `DDEV_APPROOT`: file system location of the project on the host
-* `DDEV_DATABASE`: database in use, in format `type:version` (example: `mariadb:10.5`)
-* `DDEV_DOCROOT`: relative path from approot to docroot
-* `DDEV_HOSTNAME`: comma-separated list of FQDN hostnames
-* `DDEV_HOST_DB_PORT`: localhost port of the database server
-* `DDEV_HOST_HTTPS_PORT`: localhost port for HTTPS on web server
-* `DDEV_HOST_MAILHOG_PORT`: localhost port for MailHog
-* `DDEV_HOST_WEBSERVER_PORT`: localhost port of the web server
-* `DDEV_MUTAGEN_ENABLED`: `true` if Mutagen is enabled
-* `DDEV_PHP_VERSION`: current PHP version
-* `DDEV_PRIMARY_URL`: primary project URL
-* `DDEV_PROJECT`: project name, like `d8composer`
+* `DDEV_PROJECT`: Project name, like `d8composer`
 * `DDEV_PROJECT_TYPE`: `drupal8`, `typo3`, `backdrop`, `wordpress`, etc.
-* `DDEV_ROUTER_HTTP_PORT`: router port for HTTP
-* `DDEV_ROUTER_HTTPS_PORT`: router port for HTTPS
-* `DDEV_SITENAME`: project name, like `d8composer`
-* `DDEV_TLD`: top-level project domain, like `ddev.site`
+* `DDEV_ROUTER_HTTP_PORT`: Router port for HTTP
+* `DDEV_ROUTER_HTTPS_PORT`: Router port for HTTPS
+* `DDEV_SITENAME`: Project name, like `d8composer`
+* `DDEV_TLD`: Top-level project domain, like `ddev.site`
 * `DDEV_WEBSERVER_TYPE`: `nginx-fpm`, `apache-fpm`, or `nginx-gunicorn`
-* `GOARCH`: architecture (`arm64`, `amd64`)
-* `GOOS`: operating system (`windows`, `darwin`, `linux`)
-
-Useful variables for container scripts are:
-
-* `DDEV_DOCROOT`: relative path from approot to docroot
-* `DDEV_FILES_DIR`: directory of user-uploaded files
-* `DDEV_HOSTNAME`: comma-separated list of FQDN hostnames
-* `DDEV_MUTAGEN_ENABLED`: `true` if Mutagen is enabled
-* `DDEV_PHP_VERSION`: current PHP version
-* `DDEV_PRIMARY_URL`: primary URL for the project
-* `DDEV_PROJECT`: project name, like `d8composer`
-* `DDEV_PROJECT_TYPE`: `drupal8`, `typo3`, `backdrop`, `wordpress`, etc.
-* `DDEV_ROUTER_HTTP_PORT`: router port for HTTP
-* `DDEV_ROUTER_HTTPS_PORT`: router port for HTTPS
-* `DDEV_SITENAME`: project name, like `d8composer`
-* `DDEV_TLD`: top-level project domain, like `ddev.site`
-* `DDEV_WEBSERVER_TYPE`: `nginx-fpm`, `apache-fpm`, or `nginx-gunicorn`
-* `IS_DDEV_PROJECT`: if `true`, PHP is running under DDEV
->>>>>>> 23afb146
+* `IS_DDEV_PROJECT`: If `true`, PHP is running under DDEV
 
 ## Annotations Supported
 
