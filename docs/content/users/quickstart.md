# CMS Quickstarts

With the generic `php` and `python` project types DDEV is [ready to go](./project.md) with any PHP and Python based content management system (CMS) or framework. In addition there are preconfigured project types for many popular platforms and CMSes. To learn more about how to manage projects in DDEV visit the [Managing Projects](../users/usage/managing-projects.md) page.

Before proceeding, make sure your installation of DDEV is up-to-date. In a new and empty project folder, using your favorite shell, run the following commands:

## Backdrop

To get started with [Backdrop](https://backdropcms.org), clone the project repository and navigate to the project directory.

```bash
git clone https://github.com/example/example-site
cd example-site
ddev config
ddev start
ddev launch
```

## Craft CMS

Start a new [Craft CMS](https://craftcms.com) project or retrofit an existing one.

!!!tip "Compatibility with Craft CMS 3"
    The `craftcms` project type is best with Craft CMS 4+, which is more opinionated about some settings. If you are using Craft CMS 3, you may want to use the `php` project type and [manage settings yourself](https://github.com/ddev/ddev/issues/4650).

Environment variables will be automatically added to your `.env` file to simplify the first boot of a project. For _new_ installations, this means the default URL and database connection settings displayed during installation can be used without modification. If _existing_ projects expect environment variables to be named in a particular way, you are welcome to rename them.

=== "New projects"

    New Craft CMS projects can be created from the official [starter project](https://github.com/craftcms/craft) using DDEV’s [`composer create` command](../users/usage/commands.md#composer):

    ```bash
    # Create a project directory and move into it:
    mkdir my-craft-project
    cd my-craft-project

    # Set up the DDEV environment:
    ddev config --project-type=craftcms --docroot=web --create-docroot

    # Boot the project and install the starter project:
    ddev start
    ddev composer create -y --no-scripts craftcms/craft

    # Run the Craft installer:
    ddev craft install
    ddev launch
    ```

    Third-party starter projects can by used the same way—just substitute the package name when running `ddev composer create`.

=== "Existing projects"

    You can start using DDEV with an existing project, too—just make sure you have a database backup handy!

    ```bash
    # Clone an existing repository (or navigate to a local project directory):
    git clone https://github.com/example/example-site my-craft-project
    cd my-craft-project

    # Set up the DDEV environment:
    ddev config --project-type=craftcms

    # Boot the project and install Composer packages:
    ddev start
    ddev composer install

    # Import a database backup and open the site in your browser:
    ddev import-db --file=/path/to/db.sql.gz
    ddev launch
    ```

    Craft CMS projects use PHP 8.1 and MySQL 8.0, by default. You can override these settings during setup with [`config` command flags](./usage/commands.md#config) or after setup via the [configuration files](./configuration/config.md).

    !!!tip "Upgrading or using a generic project type?"
        If you previously set up DDEV in a Craft project using the generic `php` project type, update the `type:` setting in `.ddev/config.yaml` to `craftcms`, then run [`ddev restart`](../users/usage/commands.md#restart) apply the changes.

### Running Craft in a Sub-directory

In order for `ddev craft` to work when Craft is installed in a sub-directory, you will need to change the location of the `craft` executable by providing the `CRAFT_CMD_ROOT` environment variable to the web container. For example, if the installation lives in `my-craft-project/app`, you would run `ddev config --web-environment-add=CRAFT_CMD_ROOT=./app`. `CRAFT_CMD_ROOT` defaults to `./`, the project root directory. Run `ddev restart` to apply the change.

More information about customizing the environment and persisting configuration can be found in [Providing Custom Environment Variables to a Container](https://ddev.readthedocs.io/en/latest/users/extend/customization-extendibility/#providing-custom-environment-variables-to-a-container).

!!!tip "Installing Craft"
    Read more about installing Craft in the [official documentation](https://craftcms.com/docs).

## Django 4 (Experimental)

```bash
git clone https://github.com/example/my-django-site
cd my-django-site
ddev config # Follow the prompts
# If your settings file is not `settings.py` you must add a DJANGO_SETTINGS_MODULE
ddev config --web-environment-add=DJANGO_SETTINGS_MODULE=<myapp.settings.local>
ddev start
# If your app requires setup, do it here:
# ddev python manage.py migrate
ddev launch
```

* DDEV will install all everything in your `requirements.txt` or `pyproject.toml` into a `venv`. This takes a little while on first startup.
* DDEV appends a stanza to your settings file which includes the DDEV settings only if running in DDEV context.
* You can watch the `pip install` in real time on that first slow startup with `ddev logs -f` in another window.
* If your `requirements.txt` includes `psycopg2` it requires build tools, so either set `ddev config --web-extra-packages=build-essential` or change your requirement to `psycopg2-binary`.

## Drupal

=== "Drupal 10"

    ```bash
    mkdir my-drupal10-site
    cd my-drupal10-site
    ddev config --project-type=drupal10 --docroot=web --create-docroot
    ddev start
    ddev composer create drupal/recommended-project
    ddev composer require drush/drush
    ddev drush site:install --account-name=admin --account-pass=admin -y
    ddev drush uli
    ddev launch
    ```

=== "Drupal 9"

    ```bash
    mkdir my-drupal9-site
    cd my-drupal9-site
    ddev config --project-type=drupal9 --docroot=web --create-docroot
    ddev start
    ddev composer create "drupal/recommended-project:^9"
    ddev composer require drush/drush
    ddev drush site:install --account-name=admin --account-pass=admin -y
    ddev drush uli
    ddev launch
    ```

=== "Drupal 6/7"

    ```bash
    git clone https://github.com/example/my-drupal-site
    cd my-drupal-site
    ddev config # Follow the prompts to select type and docroot
    ddev start
    ddev launch /install.php
    ```

    Drupal 7 doesn’t know how to redirect from the front page to `/install.php` if the database is not set up but the settings files *are* set up, so launching with `/install.php` gets you started with an installation. You can also `drush site-install`, then `ddev exec drush site-install --yes`.

    See [Importing a Database](#importing-a-database).

=== "Git Clone"

    ```bash
    git clone https://github.com/example/my-drupal-site
    cd my-drupal-site
    ddev config # Follow the prompts to set Drupal version and docroot
    ddev composer install # If a composer build
    ddev launch
    ```

## ExpressionEngine

=== "ExpressionEngine ZIP File Download"

    Download the ExpressionEngine code from [expressionengine.com](https://expressionengine.com/), then follow these steps based on the [official installation instructions](https://docs.expressionengine.com/latest/installation/installation.html):

    ```bash
    mkdir my-ee && cd my-ee
    unzip /path/to/ee-zipfile.zip
    ddev config # Accept the defaults
    ddev start
    ddev launch /admin.php # Open installation wizard in browser
    ```

    When the installation wizard prompts for database settings, enter `db` for the _DB Server Address_, _DB Name_, _DB Username_, and _DB Password_.

    Visit your site.

=== "ExpressionEngine Git Checkout"

    Follow these steps based on the [ExpressionEngine Git Repository README.md](https://github.com/ExpressionEngine/ExpressionEngine#how-to-install):

    ```bash
    git clone https://github.com/ExpressionEngine/ExpressionEngine # for example
    cd ExpressionEngine
    ddev config # Accept the defaults
    ddev start
    ddev composer install
    touch system/user/config/config.php
    echo "EE_INSTALL_MODE=TRUE" >.env.php
    ddev start
    ddev launch /admin.php  # Open installation wizard in browser
    ```

    When the installation wizard prompts for database settings, enter `db` for the _DB Server Address_, _DB Name_, _DB Username_, and _DB Password_.

## Laravel

Use a new or existing Composer project, or clone a Git repository.

The Laravel project type can be used for [Lumen](https://lumen.laravel.com/) just as it can for Laravel. DDEV automatically updates or creates the `.env` file with the database information.

=== "Composer"

    ```bash
    mkdir my-laravel-app
    cd my-laravel-app
    ddev config --project-type=laravel --docroot=public --create-docroot --php-version=8.1
    ddev composer create --prefer-dist --no-install --no-scripts laravel/laravel -y
    ddev composer install
    ddev exec "php artisan key:generate"
    ddev launch
    ```

=== "Git Clone"

    ```bash
    git clone <your-laravel-repo>
    cd <your-laravel-project>
    ddev config --project-type=laravel --docroot=public --create-docroot --php-version=8.1
    ddev start
    ddev composer install
    ddev exec "php artisan key:generate"
    ddev launch
    ```

## Magento

=== "Magento 2"

    Normal details of a Composer build for Magento 2 are on the [Magento 2 site](https://devdocs.magento.com/guides/v2.4/install-gde/composer.html). You must have a public and private key to install from Magento’s repository. When prompted for “username” and “password” in `composer create`, it’s asking for your public and private keys.

    ```bash
    mkdir ddev-magento2 && cd ddev-magento2
    ddev config --project-type=magento2 --php-version=8.1 --docroot=pub --create-docroot --disable-settings-management
    ddev get ddev/ddev-elasticsearch
    ddev start
    ddev composer create --repository=https://repo.magento.com/ magento/project-community-edition -y
    rm -f app/etc/env.php

    # Change the base-url below to your project's URL
    ddev magento setup:install --base-url='https://ddev-magento2.ddev.site/' --cleanup-database --db-host=db --db-name=db --db-user=db --db-password=db --elasticsearch-host=elasticsearch --search-engine=elasticsearch7 --elasticsearch-port=9200 --admin-firstname=Magento --admin-lastname=User --admin-email=user@example.com --admin-user=admin --admin-password=admin123 --language=en_US

    ddev magento deploy:mode:set developer
    ddev magento module:disable Magento_TwoFactorAuth Magento_AdminAdobeImsTwoFactorAuth
    ddev config --disable-settings-management=false
    ```

    Change the admin name and related information is needed.

    You may want to add the [Magento 2 Sample Data](https://devdocs.magento.com/guides/v2.4/install-gde/install/sample-data-after-composer.html) with `ddev magento sampledata:deploy && ddev magento setup:upgrade`.

    Magento 2 is a huge codebase, and we recommend [using Mutagen for performance](install/performance.md#using-mutagen) on macOS and traditional Windows.

=== "OpenMage/Magento 1"

    1. Download OpenMage from [release page](https://github.com/OpenMage/magento-lts/releases).
    2. Make a directory for it, for example `mkdir ~/workspace/OpenMage` and change to the new directory `cd ~/workspace/OpenMage`.
    3. Run [`ddev config`](../users/usage/commands.md#config) and accept the defaults.
    4. Install sample data. (See below.)
    5. Run [`ddev start`](../users/usage/commands.md#start).
    6. Follow the URL to the base site.

    You may want the [Magento 1 Sample Data](https://github.com/Vinai/compressed-magento-sample-data) for experimentation:

    * Download Magento [1.9.2.4 Sample Data](https://github.com/Vinai/compressed-magento-sample-data/raw/master/compressed-magento-sample-data-1.9.2.4.tgz).
    * Extract the download:
        `tar -zxf ~/Downloads/compressed-magento-sample-data-1.9.2.4.tgz --strip-components=1`
    * Import the example database `magento_sample_data_for_1.9.2.4.sql` with `ddev import-db --file=magento_sample_data_for_1.9.2.4.sql` to database **before** running OpenMage install.

    OpenMage is a huge codebase, and we recommend [using Mutagen for performance](install/performance.md#using-mutagen) on macOS and traditional Windows.

<<<<<<< HEAD
## Moodle
=======
=== "Moodle"

    ## Moodle

    ```bash
    ddev config --composer-root=public --create-docroot --docroot=public --webserver-type=apache-fpm --database=mariadb:10.6
    ddev start
    ddev composer create moodle/moodle -y
    ddev exec 'php public/admin/cli/install.php --non-interactive --agree-license --wwwroot=$DDEV_PRIMARY_URL --dbtype=mariadb --dbhost=db --dbname=db --dbuser=db --dbpass=db --fullname="DDEV Moodle Demo" --shortname=Demo --adminpass=password'
    ddev launch /login
    ```

    In the web browser, log into your account using `admin` and `password`.

    Visit the [Moodle Admin Quick Guide](https://docs.moodle.org/400/en/Admin_quick_guide) for more information.

    !!!tip
        Moodle relies on a periodic cron job—don’t forget to set that up! See [ddev/ddev-cron](https://github.com/ddev/ddev-cron).

=== "Python"

    ## Python/Flask (Experimental)

    ```bash
    git clone https://github.com/example/my-python-site
    cd my-python-site
    ddev config # Follow the prompts
    # Tell gunicorn where your app is (WSGI_APP)
    ddev config --web-environment-add=WSGI_APP=<my-app:app>
    ddev start
    # If you need to do setup before the site can go live, do it:
    # ddev exec flask forge
    ddev launch
    ```

    * DDEV will install all everything in your `requirements.txt` or `pyproject.toml` into a `venv`. This takes a little while on first startup.
    * If your app requires settings, you can add them as environment variables, or otherwise configure your app to use the database, etc. (Database settings are host: `db`, database: `db`, user: `db`, password `db` no matter whether you're using PostgreSQL, MariaDB, or MySQL.)
    * You can watch `pip install` output in real time on that first slow startup with `ddev logs -f` in another window.
    * If your `requirements.txt` includes `psycopg2` it requires build tools, so either set `ddev config --web-extra-packages=build-essential` or change your requirement to `psycopg2-binary`. 

=== "Shopware"

    ## Shopware 6

    You can set up a Shopware 6 environment many ways, we recommend the following technique:

    ```bash
    git clone --branch=6.4 https://github.com/shopware/production my-shopware6
    cd my-shopware6
    ddev config --project-type=shopware6 --docroot=public
    ddev start
    ddev composer install --no-scripts
    # During system:setup you may have to enter the Database user (db), Database password (db)
    # Database host (db) and Database name (db).
    ddev exec bin/console system:setup --database-url=mysql://db:db@db:3306/db --app-url='${DDEV_PRIMARY_URL}'
    ddev exec bin/console system:install --create-database --basic-setup
    ddev launch /admin
    ```

    Log into the admin site (`/admin`) using the web browser. The default credentials are username `admin` and password `shopware`. You can use the web UI to install sample data or accomplish many other tasks.

    For more advanced tasks like adding elasticsearch, building and watching storefront and administration, see [susi.dev](https://susi.dev/ddev-shopware-6).

=== "Silverstripe"

    ## Silverstripe

    Use a new or existing Composer project, or clone a Git repository.

    === "Composer"
        ```bash
        mkdir my-silverstripe-app
        cd my-silverstripe-app
        ddev config --project-type=silverstripe --docroot=public --create-docroot
        ddev composer create --prefer-dist --no-scripts silverstripe/installer -y
        ddev start
        ddev sake dev/build flush=all
        ```



    === "Git Clone"
        ```bash
        git clone <your-silverstripe-repo>
        cd <your-silverstripe-project>
        ddev config --project-type=silverstripe --docroot=public --create-docroot
        ddev start
        ddev composer install
        ddev sake dev/build flush=all
        ```

    Your Silverstripe project is now ready. 
    The CMS can be found at /admin, log into the default admin account using `admin` and `password`.

    Visit the [Silverstripe documentation](https://userhelp.silverstripe.org/en/5/) for more information.

    `ddev sake` can be used as a shorthand for the Silverstripe Make command `ddev exec vendor/bin/sake`

    To open the CMS directly from CLI, run `ddev launch /admin`.
>>>>>>> 16870030

```bash
ddev config --composer-root=public --create-docroot --docroot=public --webserver-type=apache-fpm
ddev start
ddev composer create moodle/moodle -y
ddev exec 'php public/admin/cli/install.php --non-interactive --agree-license --wwwroot=$DDEV_PRIMARY_URL --dbtype=mariadb --dbhost=db --dbname=db--dbuser=db --dbpass=db --fullname="DDEV Moodle Demo" --shortname=Demo --adminpass=password'
ddev launch /login
```

In the web browser, log into your account using `admin` and `password`.

Visit the [Moodle Admin Quick Guide](https://docs.moodle.org/400/en/Admin_quick_guide) for more information.

!!!tip
    Moodle relies on a periodic cron job—don’t forget to set that up! See [ddev/ddev-cron](https://github.com/ddev/ddev-cron).

## Python/Flask (Experimental)

```bash
git clone https://github.com/example/my-python-site
cd my-python-site
ddev config # Follow the prompts
# Tell gunicorn where your app is (WSGI_APP)
ddev config --web-environment-add=WSGI_APP=<my-app:app>
ddev start
# If you need to do setup before the site can go live, do it:
# ddev exec flask forge
ddev launch
```

* DDEV will install all everything in your `requirements.txt` or `pyproject.toml` into a `venv`. This takes a little while on first startup.
* If your app requires settings, you can add them as environment variables, or otherwise configure your app to use the database, etc. (Database settings are host: `db`, database: `db`, user: `db`, password `db` no matter whether you're using PostgreSQL, MariaDB, or MySQL.)
* You can watch `pip install` output in real time on that first slow startup with `ddev logs -f` in another window.
* If your `requirements.txt` includes `psycopg2` it requires build tools, so either set `ddev config --web-extra-packages=build-essential` or change your requirement to `psycopg2-binary`.

## Shopware

You can set up a Shopware 6 environment many ways, we recommend the following technique:

```bash
git clone --branch=6.4 https://github.com/shopware/production my-shopware6
cd my-shopware6
ddev config --project-type=shopware6 --docroot=public
ddev start
ddev composer install --no-scripts
# During system:setup you may have to enter the Database user (db), Database password (db)
# Database host (db) and Database name (db).
ddev exec bin/console system:setup --database-url=mysql://db:db@db:3306/db --app-url='${DDEV_PRIMARY_URL}'
ddev exec bin/console system:install --create-database --basic-setup
ddev launch /admin
```

Log into the admin site (`/admin`) using the web browser. The default credentials are username `admin` and password `shopware`. You can use the web UI to install sample data or accomplish many other tasks.

For more advanced tasks like adding elasticsearch, building and watching storefront and administration, see [susi.dev](https://susi.dev/ddev-shopware-6).

## Silverstripe

Use a new or existing Composer project, or clone a Git repository.

=== "Composer"

    ```bash
    mkdir my-silverstripe-app
    cd my-silverstripe-app
    ddev config --project-type=silverstripe --docroot=public --create-docroot
    ddev composer create --prefer-dist --no-scripts silverstripe/installer -y
    ddev start
    ddev sake dev/build flush=all
    ```

=== "Git Clone"

    ```bash
    git clone <your-silverstripe-repo>
    cd <your-silverstripe-project>
    ddev config --project-type=silverstripe --docroot=public --create-docroot
    ddev start
    ddev composer install
    ddev sake dev/build flush=all
    ```

Your Silverstripe project is now ready.
The CMS can be found at /admin, log into the default admin account using `admin` and `password`.

Visit the [Silverstripe documentation](https://userhelp.silverstripe.org/en/5/) for more information.

`ddev sake` can be used as a shorthand for the Silverstripe Make command `ddev exec vendor/bin/sake`

To open the CMS directly from CLI, run `ddev launch /admin`.

## Statamic

Use a new or existing Composer project, or clone a Git repository.

The Laravel project type can be used for [Statamic](https://statamic.com/) just as it can for Laravel. DDEV automatically updates or creates the `.env` file with the database information.

=== "Composer"

    ```bash
    mkdir my-statamic-app
    cd my-statamic-app
    ddev config --project-type=laravel --docroot=public --create-docroot
    ddev composer create --prefer-dist --no-install --no-scripts statamic/statamic
    ddev composer install
    ddev exec "php artisan key:generate"
    ddev launch
    ```
=== "Git Clone"

    ```bash
    git clone <your-statamic-repo>
    cd <your-statamic-project>
    ddev config --project-type=laravel --docroot=public --create-docroot
    ddev start
    ddev composer install
    ddev exec "php artisan key:generate"
    ddev launch
    ```

## TYPO3

=== "Composer"

    ```bash
    mkdir my-typo3-site
    cd my-typo3-site
    ddev config --project-type=typo3 --docroot=public --create-docroot --php-version 8.1
    ddev start
    ddev composer create "typo3/cms-base-distribution"
    ddev exec touch public/FIRST_INSTALL
    ddev launch
    ```

=== "Git Clone"

    ```bash
    git clone https://github.com/example/example-site
    cd example-site
    ddev config --project-type=typo3 --docroot=public --create-docroot --php-version 8.1
    ddev composer install
    ddev restart
    ddev exec touch public/FIRST_INSTALL
    ddev launch
    ```

## WordPress

There are several easy ways to use DDEV with WordPress:

=== "WP-CLI"

    DDEV has built-in support for [WP-CLI](https://wp-cli.org/), the command-line interface for WordPress.

    ```bash
    mkdir my-wp-site
    cd my-wp-site/

    # Create a new DDEV project inside the newly-created folder
    # (Primary URL automatically set to `https://<folder>.ddev.site`)
    ddev config --project-type=wordpress
    ddev start

    # Download WordPress
    ddev wp core download

    # Launch in browser to finish installation
    ddev launch

    # OR use the following installation command
    # (we need to use single quotes to get the primary site URL from `.ddev/config.yaml` as variable)
    ddev wp core install --url='$DDEV_PRIMARY_URL' --title='New-WordPress' --admin_user=admin --admin_email=admin@example.com --prompt=admin_password

    # Launch WordPress admin dashboard in your browser
    ddev launch wp-admin/
    ```

=== "Bedrock"

    [Bedrock](https://roots.io/bedrock/) is a modern, Composer-based installation in WordPress:

    ```bash
    mkdir my-wp-bedrock-site
    cd my-wp-bedrock-site
    ddev config --project-type=wordpress --docroot=web --create-docroot
    ddev start
    ddev composer create roots/bedrock
    ```

    Update the `.env` file in the project root for Bedrock’s WordPress configuration convention:

    ```
    DB_NAME=db
    DB_USER=db
    DB_PASSWORD=db
    DB_HOST=db
    WP_HOME=${DDEV_PRIMARY_URL}
    WP_SITEURL=${WP_HOME}/wp
    WP_ENV=development
    ```

    You can then run [`ddev start`](../users/usage/commands.md#start) and [`ddev launch`](../users/usage/commands.md#launch).

    For more details, see [Bedrock installation](https://docs.roots.io/bedrock/master/installation/).

=== "Git Clone"

    To get started using DDEV with an existing WordPress project, clone the project’s repository.

    ```bash
    git clone https://github.com/example/my-site.git
    cd my-site
    ddev config
    ```

    You’ll see a message like:

    > An existing user-managed wp-config.php file has been detected!
    > Project DDEV settings have been written to:
    >
    > /Users/rfay/workspace/bedrock/web/wp-config-ddev.php

    Comment out any database connection settings in your `wp-config.php` file and add the following snippet to your `wp-config.php`, near the bottom of the file and before the include of `wp-settings.php`:

    ```php
    // Include for DDEV-managed settings in wp-config-ddev.php.
    $ddev_settings = dirname(__FILE__) . '/wp-config-ddev.php';
    if (is_readable($ddev_settings) && !defined('DB_USER')) {
    require_once($ddev_settings);
    }
    ```

    If you don't care about those settings, or config is managed elsewhere (like in a `.env` file), you can eliminate this message by adding a comment to `wp-config.php`:

    ```php
    // wp-config-ddev.php not needed
    ```

    Now run [`ddev start`](../users/usage/commands.md#start) and continue [importing a database](#importing-a-database) if you need to.<|MERGE_RESOLUTION|>--- conflicted
+++ resolved
@@ -268,115 +268,13 @@
 
     OpenMage is a huge codebase, and we recommend [using Mutagen for performance](install/performance.md#using-mutagen) on macOS and traditional Windows.
 
-<<<<<<< HEAD
 ## Moodle
-=======
-=== "Moodle"
-
-    ## Moodle
-
-    ```bash
-    ddev config --composer-root=public --create-docroot --docroot=public --webserver-type=apache-fpm --database=mariadb:10.6
-    ddev start
-    ddev composer create moodle/moodle -y
-    ddev exec 'php public/admin/cli/install.php --non-interactive --agree-license --wwwroot=$DDEV_PRIMARY_URL --dbtype=mariadb --dbhost=db --dbname=db --dbuser=db --dbpass=db --fullname="DDEV Moodle Demo" --shortname=Demo --adminpass=password'
-    ddev launch /login
-    ```
-
-    In the web browser, log into your account using `admin` and `password`.
-
-    Visit the [Moodle Admin Quick Guide](https://docs.moodle.org/400/en/Admin_quick_guide) for more information.
-
-    !!!tip
-        Moodle relies on a periodic cron job—don’t forget to set that up! See [ddev/ddev-cron](https://github.com/ddev/ddev-cron).
-
-=== "Python"
-
-    ## Python/Flask (Experimental)
-
-    ```bash
-    git clone https://github.com/example/my-python-site
-    cd my-python-site
-    ddev config # Follow the prompts
-    # Tell gunicorn where your app is (WSGI_APP)
-    ddev config --web-environment-add=WSGI_APP=<my-app:app>
-    ddev start
-    # If you need to do setup before the site can go live, do it:
-    # ddev exec flask forge
-    ddev launch
-    ```
-
-    * DDEV will install all everything in your `requirements.txt` or `pyproject.toml` into a `venv`. This takes a little while on first startup.
-    * If your app requires settings, you can add them as environment variables, or otherwise configure your app to use the database, etc. (Database settings are host: `db`, database: `db`, user: `db`, password `db` no matter whether you're using PostgreSQL, MariaDB, or MySQL.)
-    * You can watch `pip install` output in real time on that first slow startup with `ddev logs -f` in another window.
-    * If your `requirements.txt` includes `psycopg2` it requires build tools, so either set `ddev config --web-extra-packages=build-essential` or change your requirement to `psycopg2-binary`. 
-
-=== "Shopware"
-
-    ## Shopware 6
-
-    You can set up a Shopware 6 environment many ways, we recommend the following technique:
-
-    ```bash
-    git clone --branch=6.4 https://github.com/shopware/production my-shopware6
-    cd my-shopware6
-    ddev config --project-type=shopware6 --docroot=public
-    ddev start
-    ddev composer install --no-scripts
-    # During system:setup you may have to enter the Database user (db), Database password (db)
-    # Database host (db) and Database name (db).
-    ddev exec bin/console system:setup --database-url=mysql://db:db@db:3306/db --app-url='${DDEV_PRIMARY_URL}'
-    ddev exec bin/console system:install --create-database --basic-setup
-    ddev launch /admin
-    ```
-
-    Log into the admin site (`/admin`) using the web browser. The default credentials are username `admin` and password `shopware`. You can use the web UI to install sample data or accomplish many other tasks.
-
-    For more advanced tasks like adding elasticsearch, building and watching storefront and administration, see [susi.dev](https://susi.dev/ddev-shopware-6).
-
-=== "Silverstripe"
-
-    ## Silverstripe
-
-    Use a new or existing Composer project, or clone a Git repository.
-
-    === "Composer"
-        ```bash
-        mkdir my-silverstripe-app
-        cd my-silverstripe-app
-        ddev config --project-type=silverstripe --docroot=public --create-docroot
-        ddev composer create --prefer-dist --no-scripts silverstripe/installer -y
-        ddev start
-        ddev sake dev/build flush=all
-        ```
-
-
-
-    === "Git Clone"
-        ```bash
-        git clone <your-silverstripe-repo>
-        cd <your-silverstripe-project>
-        ddev config --project-type=silverstripe --docroot=public --create-docroot
-        ddev start
-        ddev composer install
-        ddev sake dev/build flush=all
-        ```
-
-    Your Silverstripe project is now ready. 
-    The CMS can be found at /admin, log into the default admin account using `admin` and `password`.
-
-    Visit the [Silverstripe documentation](https://userhelp.silverstripe.org/en/5/) for more information.
-
-    `ddev sake` can be used as a shorthand for the Silverstripe Make command `ddev exec vendor/bin/sake`
-
-    To open the CMS directly from CLI, run `ddev launch /admin`.
->>>>>>> 16870030
 
 ```bash
-ddev config --composer-root=public --create-docroot --docroot=public --webserver-type=apache-fpm
+ddev config --composer-root=public --create-docroot --docroot=public --webserver-type=apache-fpm --database=mariadb:10.6
 ddev start
 ddev composer create moodle/moodle -y
-ddev exec 'php public/admin/cli/install.php --non-interactive --agree-license --wwwroot=$DDEV_PRIMARY_URL --dbtype=mariadb --dbhost=db --dbname=db--dbuser=db --dbpass=db --fullname="DDEV Moodle Demo" --shortname=Demo --adminpass=password'
+ddev exec 'php public/admin/cli/install.php --non-interactive --agree-license --wwwroot=$DDEV_PRIMARY_URL --dbtype=mariadb --dbhost=db --dbname=db --dbuser=db --dbpass=db --fullname="DDEV Moodle Demo" --shortname=Demo --adminpass=password'
 ddev launch /login
 ```
 
@@ -404,28 +302,28 @@
 * DDEV will install all everything in your `requirements.txt` or `pyproject.toml` into a `venv`. This takes a little while on first startup.
 * If your app requires settings, you can add them as environment variables, or otherwise configure your app to use the database, etc. (Database settings are host: `db`, database: `db`, user: `db`, password `db` no matter whether you're using PostgreSQL, MariaDB, or MySQL.)
 * You can watch `pip install` output in real time on that first slow startup with `ddev logs -f` in another window.
-* If your `requirements.txt` includes `psycopg2` it requires build tools, so either set `ddev config --web-extra-packages=build-essential` or change your requirement to `psycopg2-binary`.
+* If your `requirements.txt` includes `psycopg2` it requires build tools, so either set `ddev config --web-extra-packages=build-essential` or change your requirement to `psycopg2-binary`. 
 
 ## Shopware
 
 You can set up a Shopware 6 environment many ways, we recommend the following technique:
 
 ```bash
-git clone --branch=6.4 https://github.com/shopware/production my-shopware6
-cd my-shopware6
-ddev config --project-type=shopware6 --docroot=public
-ddev start
-ddev composer install --no-scripts
-# During system:setup you may have to enter the Database user (db), Database password (db)
-# Database host (db) and Database name (db).
-ddev exec bin/console system:setup --database-url=mysql://db:db@db:3306/db --app-url='${DDEV_PRIMARY_URL}'
-ddev exec bin/console system:install --create-database --basic-setup
-ddev launch /admin
-```
-
-Log into the admin site (`/admin`) using the web browser. The default credentials are username `admin` and password `shopware`. You can use the web UI to install sample data or accomplish many other tasks.
-
-For more advanced tasks like adding elasticsearch, building and watching storefront and administration, see [susi.dev](https://susi.dev/ddev-shopware-6).
+    git clone --branch=6.4 https://github.com/shopware/production my-shopware6
+    cd my-shopware6
+    ddev config --project-type=shopware6 --docroot=public
+    ddev start
+    ddev composer install --no-scripts
+    # During system:setup you may have to enter the Database user (db), Database password (db)
+    # Database host (db) and Database name (db).
+    ddev exec bin/console system:setup --database-url=mysql://db:db@db:3306/db --app-url='${DDEV_PRIMARY_URL}'
+    ddev exec bin/console system:install --create-database --basic-setup
+    ddev launch /admin
+    ```
+
+    Log into the admin site (`/admin`) using the web browser. The default credentials are username `admin` and password `shopware`. You can use the web UI to install sample data or accomplish many other tasks.
+
+    For more advanced tasks like adding elasticsearch, building and watching storefront and administration, see [susi.dev](https://susi.dev/ddev-shopware-6).
 
 ## Silverstripe
 
@@ -441,8 +339,8 @@
     ddev start
     ddev sake dev/build flush=all
     ```
-
-=== "Git Clone"
+        
+ === "Git Clone"
 
     ```bash
     git clone <your-silverstripe-repo>
@@ -453,7 +351,7 @@
     ddev sake dev/build flush=all
     ```
 
-Your Silverstripe project is now ready.
+Your Silverstripe project is now ready. 
 The CMS can be found at /admin, log into the default admin account using `admin` and `password`.
 
 Visit the [Silverstripe documentation](https://userhelp.silverstripe.org/en/5/) for more information.
