# Platform.sh Integration

DDEV provides integration with the [Platform.sh Website Management Platform](https://platform.sh/), which allows Platform.sh users to quickly download and provision a project from Platform.sh in a local DDEV-managed environment.

!!!tip
    Consider using `ddev get drud/ddev-platformsh` ([platformsh/ddev-platformsh](https://github.com/drud/ddev-platformsh)) for more complete Platform.sh integration.

DDEV’s Platform.sh integration pulls databases and files from an existing Platform.sh site/environment into your local system so you can develop locally.

## Platform.sh Global Configuration

You need to obtain and configure an API token first. This is only needed once.

1. Login to the Platform.sh Dashboard and go to *Account* → *API Tokens*. Create an API token DDEV can use.
2. Add the API token to the `web_environment` section in your global DDEV configuration at `~/.ddev/global_config.yaml`:

```yaml
web_environment:
  - PLATFORMSH_CLI_TOKEN=abcdeyourtoken
```

## Platform.sh Per-Project Configuration

1. Check out the site from Platform.sh and configure it with [`ddev config`](../basics/commands.md#config). You’ll want to use [`ddev start`](../basics/commands.md#start) and make sure the basic functionality is working.
2. Add `PLATFORM_PROJECT` and `PLATFORM_ENVIRONMENT` variables to your project.

    * Either in `.ddev/config.yaml` or a `.ddev/config.*.yaml` file:

        ```yaml
        web_environment:
          - PLATFORM_PROJECT=nf4amudfn23biyourproject
          - PLATFORM_ENVIRONMENT=main
        ```

    * Or with a command from your terminal:

        ```bash
        ddev config --web-environment-add="PLATFORM_PROJECT=nf4amudfn23bi,PLATFORM_ENVIRONMENT=main"
        ```

3. Run [`ddev restart`](../basics/commands.md#restart).
4. Run `ddev pull platform`. After you agree to the prompt, the current upstream databases and files will be downloaded.
5. Optionally use `ddev push platform` to push local files and database to Platform.sh. The [`ddev push`](../basics/commands.md#push) command can potentially damage your production site, so we don’t recommend using it.

<<<<<<< HEAD
### Designating a Primary Database

If you have more than one database on your Platform.sh project, you must choose and designate the one you’d like to use as DDEV’s primary `'db'`. Every database will be pulled with the integration, but you’ll need to specify which one DDEV loads into its default `'db'` database.

You can do this by setting `PLATFORM_PRIMARY_RELATIONSHIP`:
=======
If you have more than one database on your Platform.sh project, you'll need to choose which one you want to use
as the 'db' primary database on DDEV, and that one will be pulled to the database named `db`.
Do this by setting PLATFORM_PRIMARY_RELATIONSHIP, for example,
>>>>>>> 8f4de8df

```
ddev config --web-environment-add="PLATFORM_PRIMARY_RELATIONSHIP=main"
```

You can also do the same thing by running `ddev pull platform` and using the `--environment` flag:

```
ddev pull platform --environment="PLATFORM_PRIMARY_RELATIONSHIP=main"
```

## Usage

* `ddev pull platform` will connect to Platform.sh to download database and files. To skip downloading and importing either file or database assets, use the `--skip-files` and `--skip-db` flags.
* If you need to change the `platform.yaml` recipe, you can change it to suit your needs, but remember to remove the `#ddev-generated` line from the top of the file.<|MERGE_RESOLUTION|>--- conflicted
+++ resolved
@@ -42,17 +42,11 @@
 4. Run `ddev pull platform`. After you agree to the prompt, the current upstream databases and files will be downloaded.
 5. Optionally use `ddev push platform` to push local files and database to Platform.sh. The [`ddev push`](../basics/commands.md#push) command can potentially damage your production site, so we don’t recommend using it.
 
-<<<<<<< HEAD
 ### Designating a Primary Database
 
 If you have more than one database on your Platform.sh project, you must choose and designate the one you’d like to use as DDEV’s primary `'db'`. Every database will be pulled with the integration, but you’ll need to specify which one DDEV loads into its default `'db'` database.
 
 You can do this by setting `PLATFORM_PRIMARY_RELATIONSHIP`:
-=======
-If you have more than one database on your Platform.sh project, you'll need to choose which one you want to use
-as the 'db' primary database on DDEV, and that one will be pulled to the database named `db`.
-Do this by setting PLATFORM_PRIMARY_RELATIONSHIP, for example,
->>>>>>> 8f4de8df
 
 ```
 ddev config --web-environment-add="PLATFORM_PRIMARY_RELATIONSHIP=main"
