--- conflicted
+++ resolved
@@ -118,17 +118,17 @@
 
 Build/test/check static analysis with:
 
- ```
- make # Builds on current os/architecture
- make linux_amd64
- make linux_arm64
- make darwin_amd64
- make darwin_arm64
- make windows_amd64
- make test
- make clean
- make staticrequired
- ```
+```
+make # Builds on current os/architecture
+make linux_amd64
+make linux_arm64
+make darwin_amd64
+make darwin_arm64
+make windows_amd64
+make test
+make clean
+make staticrequired
+```
 
 ## Testing
 
@@ -136,16 +136,11 @@
 
 To see which DDEV commands the tests are executing, set the environment variable `DDEV_DEBUG=true`.
 
-<<<<<<< HEAD
-Use `GOTEST_SHORT=true` to run just one CMS in each test, or `GOTEST_SHORT=<integer>` to run exactly one project type from the list of project types in the [TestSites array](https://github.com/drud/ddev/blob/a4ab2827d8b6e706b2420700045d889a3a69f3f2/pkg/ddevapp/ddevapp_test.go#L43). For example, `GOTEST_SHORT=5` will run many tests only against TYPO3.
+Use `GOTEST_SHORT=true` to run just one CMS in each test, or `GOTEST_SHORT=<integer>` to run exactly one project type from the list of project types in the [TestSites array](https://github.com/drud/ddev/blob/a4ab2827d8b6e706b2420700045d889a3a69f3f2/pkg/ddevapp/ddevapp_test.go#L43). For example, `GOTEST_SHORT=5 make testpkg TESTARGS="-run TestDdevFullSiteSetup"` will run only `TestDdevFullSiteSetup` against TYPO3.
 
-To run a test (in the cmd package) against a individually compiled DDEV binary set the DDEV_BINARY_FULLPATH environment variable, for example `DDEV_BINARY_FULLPATH=$PWD/.gotmp/bin/linux_amd64/ddev make testcmd`.
-=======
-Use GOTEST_SHORT=true to run just one CMS in each test, or GOTEST_SHORT=<integer> to run exactly one project type from the list of project types in the [TestSites array](https://github.com/drud/ddev/blob/a4ab2827d8b6e706b2420700045d889a3a69f3f2/pkg/ddevapp/ddevapp_test.go#L43). For example, `GOTEST_SHORT=5 make testpkg TESTARGS="-run TestDdevFullSiteSetup"` will run only `TestDdevFullSiteSetup` only against TYPO3.
+To run a test (in the `cmd` package) against a individually-compiled DDEV binary, set the `DDEV_BINARY_FULLPATH` environment variable, for example `DDEV_BINARY_FULLPATH=$PWD/.gotmp/bin/linux_amd64/ddev make testcmd`.
 
-To run a test (in the cmd package) against a individually compiled ddev binary set the DDEV_BINARY_FULLPATH environment variable, for example `DDEV_BINARY_FULLPATH=$PWD/.gotmp/bin/linux_amd64/ddev make testcmd`.
- The easiest way to run tests is using GoLand (or vscode) with their built-in test runners and debuggers. You can step through a specific test; you can stop at the point before the failure and experiment with the site that the test has set up.
->>>>>>> 3987acea
+The easiest way to run tests is using GoLand (or VS Code) with their built-in test runners and debuggers. You can step through a specific test; you can stop at the point before the failure and experiment with the site that the test has set up.
 
 ## Automated Testing
 
@@ -157,18 +152,11 @@
 
 The Docker images that DDEV uses are included in the `containers/` directory:
 
-<<<<<<< HEAD
-* `containers/ddev-webserver` provides the web servers for per-project “web” containers.
-* `containers/ddev-dbserver` provides the “db” container for per-project databases.
-* `containers/ddev-router`: provides a central router image.
+* `containers/ddev-php-base` the base build for `ddev-webserver`.
+* `containers/ddev-webserver` provides the web servers for per-project `web` containers.
+* `containers/ddev-dbserver` provides the `db` container for per-project databases.
+* `containers/ddev-router` provides the central router image.
 * `containers/ddev-ssh-agent` provides a single in-Docker-network SSH agent so projects can use your SSH keys.
-=======
-* containers/ddev-php-base: The base build for ddev-webserver.
-* containers/ddev-webserver: Provides the web servers (the "web" container).
-* containers/ddev-dbserver: Provides the "db" container.
-* containers/ddev-router: The router image
-* containers/ddev-ssh-agent
->>>>>>> 3987acea
 
 When changes are made to an image, they have to be temporarily pushed to a tag—ideally with the same as the branch name of the PR—and the tag updated in `pkg/versionconstants/versionconstants.go`. Please ask if you need a container pushed to support a pull request.
 
