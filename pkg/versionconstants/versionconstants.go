--- conflicted
+++ resolved
@@ -17,11 +17,7 @@
 var WebImg = "drud/ddev-webserver"
 
 // WebTag defines the default web image tag
-<<<<<<< HEAD
 var WebTag = "20220719_node_supervisor" // Note that this can be overridden by make
-=======
-var WebTag = "v1.19.5" // Note that this can be overridden by make
->>>>>>> cc268cbf
 
 // DBImg defines the default db image used for applications.
 var DBImg = "drud/ddev-dbserver"
